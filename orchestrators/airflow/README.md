# Apache Airflow execution

The [`run_delegated_operations.py`](run_delegated_operations.py) file contains
a DAG that you can deploy to your [Apache Airflow](https://airflow.apache.org)
cluster that will execute all FiftyOne delegated operations for a connected
FiftyOne deployment.

<<<<<<< HEAD
The [`run_parallel_delegated_operations.py`](run_parallel_delegated_operations.py) file contains
a DAG that you can deploy to your [Apache Airflow](https://airflow.apache.org)
cluster that will execute FiftyOne delegated operations in parallel, accounting for concurrency issues by 
filtering out delegated operations that operate on the same dataset, for each run of the DAG.
=======
**Note:** FiftyOne Teams customers need to configure the execution environment
with the varaibles and plugin sources outlined in
[the documentation](https://docs.voxel51.com/teams/teams_plugins.html#setting-up-an-orchestrator).
>>>>>>> 0a01661d
<|MERGE_RESOLUTION|>--- conflicted
+++ resolved
@@ -5,13 +5,11 @@
 cluster that will execute all FiftyOne delegated operations for a connected
 FiftyOne deployment.
 
-<<<<<<< HEAD
 The [`run_parallel_delegated_operations.py`](run_parallel_delegated_operations.py) file contains
 a DAG that you can deploy to your [Apache Airflow](https://airflow.apache.org)
 cluster that will execute FiftyOne delegated operations in parallel, accounting for concurrency issues by 
-filtering out delegated operations that operate on the same dataset, for each run of the DAG.
-=======
+filtering out delegated operations that operate on the same dataset.
+
 **Note:** FiftyOne Teams customers need to configure the execution environment
-with the varaibles and plugin sources outlined in
-[the documentation](https://docs.voxel51.com/teams/teams_plugins.html#setting-up-an-orchestrator).
->>>>>>> 0a01661d
+with the variables and plugin sources outlined in
+[the documentation](https://docs.voxel51.com/teams/teams_plugins.html#setting-up-an-orchestrator).dd or 