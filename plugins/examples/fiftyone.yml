--- conflicted
+++ resolved
@@ -22,14 +22,11 @@
   - example_open_embeddings_panel
   - example_open_histograms_panel
   - example_selected_labels
-<<<<<<< HEAD
   - example_current_sample
-=======
   - example_selected_samples
   - example_set_view
   - example_delegated
   - example_secrets
   - example_current_sample
 secrets:
-  - FIFTYONE_EXAMPLE_SECRET
->>>>>>> c26b7243
+  - FIFTYONE_EXAMPLE_SECRET