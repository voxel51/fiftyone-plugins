"""
Dashboard plugin.

| Copyright 2017-2025, Voxel51, Inc.
| `voxel51.com <https://voxel51.com/>`_
|
"""

from datetime import datetime, timedelta
from enum import Enum
import random
from textwrap import dedent

import numpy as np

import fiftyone as fo
import fiftyone.operators as foo
import fiftyone.operators.types as types
from fiftyone import ViewField as F

try:
    from fiftyone.operators.cache import execution_cache
except ImportError:
    # @todo can remove this if we require `fiftyone>=1.5.0`
    def execution_cache(*args, **kwargs):
        def decorator(func):
            return func

        return decorator


class PlotlyPlotType(Enum):
    BAR = "bar"
    SCATTER = "scatter"
    LINE = "line"
    PIE = "pie"


class PlotType(Enum):
    CATEGORICAL_HISTOGRAM = "categorical_histogram"
    NUMERIC_HISTOGRAM = "numeric_histogram"
    LINE = "line"
    SCATTER = "scatter"
    PIE = "pie"


NUMERIC_TYPES = (fo.IntField, fo.FloatField, fo.DateTimeField, fo.DateField)
CATEGORICAL_TYPES = (fo.StringField, fo.BooleanField)
REQUIRES_X = [PlotType.SCATTER, PlotType.LINE, PlotType.NUMERIC_HISTOGRAM]
REQUIRES_Y = [PlotType.SCATTER, PlotType.LINE]
CONFIGURE_PLOT_URI = "@voxel51/dashboard/configure_plot"
PLOT_DATA_CACHE_TTL = 60 * 60  # 1 hour


class DashboardPanel(foo.Panel):
    @property
    def config(self):
        return foo.PanelConfig(
            name="dashboard",
            label="Dashboard",
            icon="dashboard",
            allow_multiple=True,
        )

    def on_load(self, ctx):
        dashboard_state = DashboardState(ctx)
        dashboard_state.load_all_plot_data()

    def on_change_view(self, ctx):
        dashboard_state = DashboardState(ctx)
        for item in dashboard_state.items:
            if item.update_on_change:
                data = dashboard_state.load_plot_data(item.name)
                dashboard_state._data[item.name] = data

        dashboard_state.apply_data()

    def on_add(self, ctx):
        if _can_edit(ctx):
            ctx.prompt(
                CONFIGURE_PLOT_URI,
                on_success=self.on_configure_plot,
            )

    def handle_plot_change(self, ctx, edit=False):
        result = ctx.params.get("result")
        p = _get_plotly_config_and_layout(result)
        plot_layout = p.get("layout", {})
        plot_config = p.get("config", {})
        plot_type = result.get("plot_type")
        code = result.get("code", None)
        update_on_change = result.get("update_on_change", None)
        with DashboardState(ctx) as dashboard_state:
            name = result.get("name", dashboard_state.get_next_item_id())
            item = DashboardPlotItem(
                name=name,
                type=plot_type,
                config={**plot_config},
                layout=plot_layout,
                raw_params=result,
                use_code=result.get("use_code", False),
                code=code,
                update_on_change=update_on_change,
                x_field=result.get("x_field", None),
                y_field=result.get("y_field", None),
                field=result.get("field", None),
                bins=result.get("bins", 10),
                order=result.get("order", "alphabetical"),
                reverse=result.get("reverse", False),
                limit=result.get("limit", None),
            )

            if edit:
                dashboard_state.edit_plot(item)
            else:
                dashboard_state.add_plot(item)

    def on_configure_plot(self, ctx):
        self.handle_plot_change(ctx)

    def on_edit_success(self, ctx):
        self.handle_plot_change(ctx, edit=True)

    def on_edit(self, ctx):
        plot_id = ctx.params.get("id")
        dashboard_state = DashboardState(ctx)
        item = dashboard_state.get_item(plot_id)
        if item is None:
            return

        if _can_edit(ctx):
            ctx.prompt(
                CONFIGURE_PLOT_URI,
                on_success=self.on_edit_success,
                params=item.to_configure_plot_params(),
            )

    def on_save_layout(self, ctx):
        rows = ctx.params.get("rows")
        items = ctx.params.get("items")
        cols = ctx.params.get("cols")
        auto_layout = ctx.params.get("auto_layout")
        ctx.panel.state.dashboard_config = {
            "rows": rows,
            "cols": cols,
            "items": items,
            "auto_layout": auto_layout,
        }

    def on_remove(self, ctx):
        if _can_edit(ctx):
            plot_id = ctx.params.get("id")
            with DashboardState(ctx) as dashboard_state:
                dashboard_state.remove_item(plot_id)

    def on_click_plot(self, ctx):
        plot_id = ctx.params.get("relative_path")
        dashboard_state = DashboardState(ctx)
        item = dashboard_state.get_item(plot_id)
        if item.use_code:
            return

        x_field = item.x_field
        y_field = item.y_field

        if (
            item.type == PlotType.CATEGORICAL_HISTOGRAM
            or item.type == PlotType.NUMERIC_HISTOGRAM
        ):
            if item.type == PlotType.CATEGORICAL_HISTOGRAM:
                view = None
                x_field = item.field
                x = ctx.params.get("x")

                view = _make_view_for_value(dashboard_state.view, x_field, x)
                if view is not None:
                    ctx.ops.set_view(view=view)

                return

            range = ctx.params.get("range")
            if range:
                min_val, max_val = range
                if _check_for_isoformat(min_val):
                    x_data = dashboard_state.load_plot_data(item.name)["x"]
                    x_datetime = [datetime.fromisoformat(x) for x in x_data]
                    curr_val = datetime.fromisoformat(min_val)
                    min_val, max_val = find_datetime_max_val(
                        x_datetime, curr_val
                    )
                view = _make_view_for_range(
                    dashboard_state.view, x_field, min_val, max_val
                )
                ctx.ops.set_view(view=view)

        if item.type == PlotType.SCATTER or item.type == PlotType.LINE:
            range = ctx.params.get("range")
            if range:
                x = ctx.params.get("x")
                y = ctx.params.get("y")
                view = _make_view_for_point(
                    dashboard_state.view, x_field, x, y_field, y
                )
                ctx.ops.set_view(view=view)

        if item.type == PlotType.PIE:
            category = ctx.params.get("label")
            view = _make_view_for_value(
                dashboard_state.view, item.field, category
            )
            if view is not None:
                ctx.ops.set_view(view=view)

    def on_plot_select(self, ctx):
        plot_id = ctx.params.get("relative_path")
        dashboard_state = DashboardState(ctx)
        item = dashboard_state.get_item(plot_id)
        if item.use_code or item.type == PlotType.PIE:
            return

        if item.type == PlotType.SCATTER or item.type == PlotType.LINE:
            data = ctx.params.get("data")
            ids = [d.get("id") for d in data]
            if not ids:
                return

            matched_ids_view = ctx.view.select(ids)
            ctx.ops.set_view(view=matched_ids_view)

    def render_menu(self, ctx):
        menu = types.Object()
        return types.Property(menu)

    def render_dashboard(self, ctx, on_click_plot, on_plot_select):
        dashboard = types.Object()
        dashboard_state = DashboardState(ctx)
        for dashboard_item in dashboard_state.items:
            dashboard.add_property(
                dashboard_item.name,
                DashboardPlotProperty.from_item(
                    dashboard_item, on_click_plot, on_plot_select
                ),
            )

        can_edit = _can_edit(ctx)
        dashboard_view = types.DashboardView(
            on_add_item=self.on_add,
            on_remove_item=self.on_remove,
            on_edit_item=self.on_edit,
            on_save_layout=self.on_save_layout,
            allow_edit=can_edit,
            allow_remove=can_edit,
            allow_add=can_edit,
            width=100,
            height=100 if dashboard_state.is_empty else None,
            cta_title="Add a plot",
            cta_body="Add a new plot to the dashboard",
            cta_button_label="Add plot",
            **(ctx.panel.state.dashboard_config or {}),
        )
        return types.Property(dashboard, view=dashboard_view)

    def render(self, ctx):
        panel = types.Object()
        panel.add_property(
            "items",
            self.render_dashboard(
                ctx, self.on_click_plot, self.on_plot_select
            ),
        )
        return types.Property(panel, view=types.GridView(padding=0, gap=0))


class ConfigurePlot(foo.Operator):
    @property
    def config(self):
        return foo.OperatorConfig(
            name="configure_plot",
            label="Configure plot",
            dynamic=True,
            unlisted=True,
            resolve_execution_options_on_change=False,
        )

    def get_number_field_choices(self, ctx):
        fields = types.Choices(space=6)
        paths = _get_fields_with_type(ctx.view, NUMERIC_TYPES)
        for field_path in paths:
            fields.add_choice(field_path, label=field_path)

        return fields

    def get_categorical_field_choices(self, ctx):
        fields = types.Choices(space=3)
        paths = _get_fields_with_type(ctx.view, CATEGORICAL_TYPES)
        for field_path in paths:
            fields.add_choice(field_path, label=field_path)

        return fields

    def create_axis_input(self, ctx, inputs, axis):
        axis_obj = types.Object()
        axis_obj.str(
            "title",
            default=None,
            label=f"{axis} axis title",
        )
        inputs.define_property(
            f"{axis}axis",
            axis_obj,
            label=f"{axis} axis",
        )

    def get_code_example(self, plot_type):
        examples = {
            "categorical_histogram": dedent(
                """
                import random
                categories = ['A', 'B', 'C', 'D', 'E']
                data = {
                    'x': random.choices(categories, k=100),
                }
            """
            ).strip(),
            "numeric_histogram": dedent(
                """
                import numpy as np
                data = {
                    'x': np.random.normal(size=1000),
                }
            """
            ).strip(),
            "line": dedent(
                """
                import numpy as np
                x = np.arange(0, 10, 0.1)
                y = np.sin(x)
                data = {
                    'x': x.tolist(),
                    'y': y.tolist(),
                }
            """
            ).strip(),
            "scatter": dedent(
                """
                import numpy as np
                x = np.random.rand(100)
                y = np.random.rand(100)
                data = {
                    'x': x.tolist(),
                    'y': y.tolist(),
                    'mode': 'markers'
                }
            """
            ).strip(),
            "pie": dedent(
                """
                data = {
                    'values': [33, 33, 33],
                    'labels': ['A', 'B', 'C'],
                }
            """
            ).strip(),
        }
        return examples.get(plot_type, "")

    def resolve_input(self, ctx):
        inputs = types.Object()
        plot_choices = types.Choices(label="Plot type")
        plot_choices.add_choice(
            "categorical_histogram",
            label="Categorical histogram",
            description="Displays the frequency of each category in a field",
        )
        plot_choices.add_choice(
            "numeric_histogram",
            label="Numeric histogram",
            description="Displays the distribution of a numeric field",
        )
        plot_choices.add_choice(
            "line",
            label="Line",
            description="Displays a line plot",
        )
        plot_choices.add_choice(
            "scatter",
            label="Scatter",
            description="Displays a scatter plot",
        )
        plot_choices.add_choice(
            "pie",
            label="Pie",
            description="Displays a pie chart",
        )

        plot_type = ctx.params.get("plot_type")

        inputs.enum(
            "plot_type",
            values=plot_choices.values(),
            view=plot_choices,
            required=True,
            description="Select the type of plot to create",
        )
        use_code = ctx.params.get("use_code")

        if plot_type:
            inputs.str(
                "plot_title",
                label="Plot title",
                description="A title to display above the plot",
            )
            inputs.bool(
                "use_code",
                default=False,
                label="Custom data source",
                description="Define a custom data source in Python",
            )

            if use_code:
                code_example = self.get_code_example(plot_type)
                inputs.str(
                    "code",
                    label="Code editor",
                    default=code_example,
                    view=types.CodeView(language="python", space=6),
                )
            else:
                number_fields = self.get_number_field_choices(ctx)
                categorical_fields = self.get_categorical_field_choices(ctx)

                if plot_type == "line" or plot_type == "scatter":
                    inputs.enum(
                        "y_field",
                        values=number_fields.values(),
                        view=number_fields,
                        required=True,
                        label="y data source",
                        description="The field to use to populate the y axis",
                    )
                    self.create_axis_input(ctx, inputs, "y")
                if plot_type != "pie" and plot_type != "categorical_histogram":
                    inputs.enum(
                        "x_field",
                        values=number_fields.values(),
                        view=number_fields,
                        required=True,
                        label="x data source",
                        description="The field to use to populate the x axis",
                    )
                    self.create_axis_input(ctx, inputs, "x")

                if plot_type == "categorical_histogram" or plot_type == "pie":
                    inputs.enum(
                        "field",
                        values=categorical_fields.values(),
                        view=categorical_fields,
                        required=True,
                        label="Category field",
                        description="The field to plot categories from",
                    )

            if plot_type == "numeric_histogram" and not use_code:
                inputs.int(
                    "bins",
                    default=10,
                    label="Number of bins",
                    view=types.View(space=6),
                    description=(
                        "The number of bins to split the histogram data into"
                    ),
                )

            if plot_type == "categorical_histogram":
                order_choices = types.Choices(label="Order", space=3)
                order_choices.add_choice(
                    "alphabetical",
                    label="Alphabetical",
                    description="Sort categories alphabetically",
                )
                order_choices.add_choice(
                    "frequency",
                    label="Frequency",
                    description="Sort categories by frequency",
                )
                inputs.enum(
                    "order",
                    values=order_choices.values(),
                    view=order_choices,
                    default="alphabetical",
                    label="Order",
                    description="The order to display the categories",
                    space=3,
                )
                inputs.int(
                    "limit",
                    default=None,
                    label="Limit bars",
                    view=types.View(space=3),
                    description="Optional max bars to display",
                    space=3,
                )
                inputs.bool(
                    "reverse",
                    default=False,
                    label="Reverse order",
                    description="Reverse the order of the categories",
                    view=types.View(space=3),
                )

            inputs.bool(
                "update_on_change",
                default=True,
                label="Update on view change",
                description=(
                    "Whether to automatically update the plot when the view "
                    "changes"
                ),
            )

            plotly_layout_and_config = _get_plotly_config_and_layout(
                ctx.params
            )
            preview_config = plotly_layout_and_config.get("config", {})
            preview_layout = plotly_layout_and_config.get("layout", {})
            item = DashboardPlotItem.from_dict(
                {
                    "name": "plot_preview",
                    "type": plot_type,
                    "config": preview_config,
                    "layout": preview_layout,
                    "use_code": ctx.params.get("use_code", False),
                    "code": ctx.params.get("code", None),
                    "x_field": ctx.params.get("x_field", None),
                    "y_field": ctx.params.get("y_field", None),
                    "field": ctx.params.get("field", None),
                    "bins": ctx.params.get("bins", 10),
                    "order": ctx.params.get("order", "alphabetical"),
                    "reverse": ctx.params.get("reverse", False),
                    "limit": ctx.params.get("limit", None),
                }
            )

            dashboard_state = DashboardState(ctx)
            if dashboard_state.can_load_data(item):
                preview_data = dashboard_state.load_plot_data_for_item(
                    ctx, item
                )
                preview_container = inputs.grid(
                    "grid", height="400px", width="100%"
                )
                preview_height = "600px" if plot_type == "pie" else "300px"
                preview_container.plot(
                    "plot_preview",
                    label="Plot preview",
                    config=preview_config,
                    layout=preview_layout,
                    data=preview_data,
                    height=preview_height,
                    width="600px",
                )

        is_edit = ctx.params.get("name", None) is not None
        submit_button_label = "Update plot" if is_edit else "Create plot"
        prompt = types.PromptView(submit_button_label=submit_button_label)

        return types.Property(inputs, view=prompt)

    def execute(self, ctx):
        plot_config = ctx.params
        plot_config.pop("panel_state")
        plotly_layout_and_config = _get_plotly_config_and_layout(plot_config)
        return {**ctx.params, **plotly_layout_and_config}


class DashboardPlotProperty(types.Property):
    def __init__(self, item, on_click_plot=None, on_plot_select=None):
        name = item.name
        label = item.label
        plot_config = item.config
        plot_layout = item.layout
        x_field = item.x_field
        y_field = item.y_field
        type = types.Object()
        view = types.PlotlyView(
            config=plot_config,
            layout=plot_layout,
            on_click=on_click_plot,
            on_selected=on_plot_select,
            x_data_source=x_field,
            y_data_source=y_field,
        )
        super().__init__(type, view=view)
        self.name = name
        self.label = label

    @staticmethod
    def from_item(item, on_click_plot, on_plot_select):
        return DashboardPlotProperty(
            item, on_click_plot=on_click_plot, on_plot_select=on_plot_select
        )


class DashboardPlotItem(object):
    def __init__(
        self,
        name,
        type,
        config,
        layout,
        raw_params=None,
        use_code=False,
        code=None,
        update_on_change=None,
        x_field=None,
        y_field=None,
        field=None,
        bins=10,
        order="alphabetical",
        reverse=False,
        limit=None,
    ):
        self.name = name
        self.type = PlotType(type)
        self.raw_params = raw_params
        self.config = config
        self.layout = layout
        self.use_code = use_code
        self.code = code
        self.update_on_change = update_on_change
        self.x_field = x_field
        self.y_field = y_field
        self.field = field
        self.bins = bins
        self.order = order
        self.reverse = reverse
        self.limit = limit

    @staticmethod
    def from_dict(data):
        return DashboardPlotItem(
            data.get("name"),
            data.get("type"),
            data.get("config"),
            data.get("layout"),
            data.get("raw_params", None),
            data.get("use_code", False),
            data.get("code"),
            data.get("update_on_change"),
            data.get("x_field", None),
            data.get("y_field", None),
            data.get("field", None),
            data.get("bins", 10),
            data.get("order", "alphabetical"),
            data.get("reverse", False),
            data.get("limit", None),
        )

    @property
    def label(self):
        raw_params = self.raw_params or {}
        return raw_params.get("plot_title", self.name)

    def to_configure_plot_params(self):
        return {**self.raw_params, "name": self.name}

    def to_dict(self):
        return {
            "name": self.name,
            "type": self.type.value,
            "config": self.config,
            "layout": self.layout,
            "raw_params": self.raw_params,
            "use_code": self.use_code,
            "code": self.code,
            "update_on_change": self.update_on_change,
            "x_field": self.x_field,
            "y_field": self.y_field,
            "field": self.field,
            "bins": self.bins,
            "order": self.order,
            "reverse": self.reverse,
            "limit": self.limit,
        }


def plot_data_key_fn(ctx, dashboard, item):
    item_dict = item.to_dict()
    item_dict.pop("raw_params", None)
    dataset_name = ctx.dataset.name
    view = ctx.view._serialize()
    return (item_dict, dataset_name, view)


@execution_cache(
    ttl=PLOT_DATA_CACHE_TTL,
    prompt_scoped=True,
    key_fn=plot_data_key_fn,
)
def load_plot_data_for_item(ctx, dashboard, item):
    fo_orange = "rgb(255, 109, 5)"
    bar_color = {"marker": {"color": fo_orange}}

    if item.use_code:
        data = dashboard.load_data_from_code(item.code, item.type)
    elif item.type == PlotType.CATEGORICAL_HISTOGRAM:
        data = dashboard.load_categorical_histogram_data(item)
    elif item.type == PlotType.NUMERIC_HISTOGRAM:
        data = dashboard.load_numeric_histogram_data(item)
    elif item.type == PlotType.SCATTER:
        data = dashboard.load_scatter_data(item)
    elif item.type == PlotType.LINE:
        data = dashboard.load_line_data(item)
    elif item.type == PlotType.PIE:
        data = dashboard.load_pie_data(item)

    if isinstance(data, dict):
        plot_data_type = data.get("type", None)
        if plot_data_type != "pie":
            data.update(bar_color)

        return {"name": item.label, **data}
    return {}


class DashboardState(object):
    def __init__(self, ctx):
        self.ctx = ctx
        self.panel = ctx.panel
        self._data = {}
        self._items = {}

        items = ctx.panel.get_state("items_config")
        if items:
            for key, item in items.items():
                self._items[key] = DashboardPlotItem.from_dict(item)

    def __enter__(self):
        return self

    def __exit__(self, *args):
        self.apply_state()

    @property
    def is_empty(self):
        return len(self._items) == 0

    @property
    def view(self):
        return self.ctx.view

    @property
    def items(self):
        return self._items.values()

    @property
    def item_count(self):
        return len(self._items)

    def items_as_dict(self):
        return {k: v.to_dict() for k, v in self._items.items()}

    def apply_state(self):
        items_dict = self.items_as_dict()
        self.panel.set_state("items_config", items_dict)

    def apply_data(self):
        data_paths_dict = {f"items.{k}": v for k, v in self._data.items()}
        self.panel.set_data(data_paths_dict)

    def get_item(self, item_id):
        return self._items.get(item_id, None)

    def remove_item(self, item_id):
        # @todo properly handle clearing of state/data
        self._items.pop(item_id)

    def clear_items(self):
        self._items = {}

    def get_next_item_id(self):
        return f"plot_{random.randint(0, 1000)}"

    def add_plot(self, item):
        self._items[item.name] = item

        data = self.load_plot_data_for_item(self.ctx, item)

        self._data[item.name] = data
        self.apply_data()

    def edit_plot(self, item):
        self._items[item.name] = item

        data = self.load_plot_data_for_item(self.ctx, item)

        self._data[item.name] = data
        self.apply_data()

    def load_plot_data(self, plot_id):
        item = self.get_item(plot_id)
        if item is None:
            return {}

        data = self.load_plot_data_for_item(self.ctx, item)
        if isinstance(data, dict):
            return data

        return {}

<<<<<<< HEAD
    def load_plot_data_for_item(self, item):
        fo_orange = "rgb(255, 109, 5)"
        bar_color = {"marker": {"color": fo_orange}}
        pie_color = {
            "marker": {
                "colors": [
                    "rgb(255, 109, 5)",
                    "rgb(255, 109, 5)",
                    "rgb(255, 109, 5)",
                ]
            }
        }

        data = None
        if item.use_code:
            data = self.load_data_from_code(item.code, item.type)
        elif item.type == PlotType.CATEGORICAL_HISTOGRAM:
            data = self.load_categorical_histogram_data(item)
        elif item.type == PlotType.NUMERIC_HISTOGRAM:
            data = self.load_numeric_histogram_data(item)
        elif item.type == PlotType.SCATTER:
            data = self.load_scatter_data(item)
        elif item.type == PlotType.LINE:
            data = self.load_line_data(item)
        elif item.type == PlotType.PIE:
            data = self.load_pie_data(item)

        if isinstance(data, dict):
            plot_data_type = data.get("type", None)
            if plot_data_type == "pie":
                # pie_color = {
                #     "marker": {
                #         "colors": fo.app_config.color_pool[:len(data['labels'])]
                #     }
                # }
                # data.update(pie_color)
                pass
            else:
                data.update(bar_color)

            return {"name": item.label, **data}
        return {}
=======
    def load_plot_data_for_item(self, ctx, item):
        return load_plot_data_for_item(ctx, self, item)
>>>>>>> 48037aa1

    def load_all_plot_data(self):
        for item in self.items:
            data = self.load_plot_data(item.name)
            self._data[item.name] = data

        self.apply_data()

    def load_categorical_histogram_data(self, item):
        field = item.field
        if not field:
            return {}

        counts = self.view.count_values(field)
        raw_keys = list(counts.keys())
        keys = [str(k) for k in raw_keys]

        if item.order == "alphabetical":
            sorted_items = sorted(
                zip(keys, counts.values()),
                key=lambda x: x[0],
                reverse=item.reverse,
            )
        elif item.order == "frequency":
            sorted_items = sorted(
                zip(keys, counts.values()),
                key=lambda x: x[1],
                reverse=not item.reverse,
            )

        if item.limit:
            sorted_items = sorted_items[: item.limit]

        if len(sorted_items) == 0:
            return {"x": [], "y": [], "type": "bar"}

        keys, values = zip(*sorted_items)

        histogram_data = {"x": keys, "y": values, "type": "bar"}

        return histogram_data

    def load_numeric_histogram_data(self, item):
        x = item.x_field
        if not x:
            return {}

        bins = item.bins

        try:
            counts, edges, _ = self.view.histogram_values(x, bins=bins)
        except:
            # @todo can remove this if we require `fiftyone>=1.6.0`
            count, edge = self.view.aggregate([fo.Count(x), fo.Min(x)])
            if isinstance(edge, datetime):
                counts = [count] + [0] * (bins - 1)
                edges = [edge + timedelta(milliseconds=i) for i in range(bins)]
            else:
                raise

        counts = np.asarray(counts)
        edges = np.asarray(edges)

        left_edges = edges[:-1]
        widths = edges[1:] - edges[:-1]

        if len(left_edges) > 0:
            if isinstance(left_edges[0], datetime):
                left_edges = [edge.isoformat() for edge in left_edges]
                widths = None  # widths set to None to avoid thin unclickable bars with datetime field
        else:
            left_edges = left_edges.tolist()
            widths = widths.tolist()

        histogram_data = {
            "x": left_edges,
            "y": counts.tolist(),
            "type": "bar",
        }

        # Include widths only if they are numerical
        if widths is not None:
            histogram_data["width"] = widths

        return histogram_data

    def load_scatter_data(self, item):
        # @todo must use label IDs here when extracting label attributes in
        # order for lassoing to work properly
        ids, x, y = self.view.values(
            ["id", item.x_field, item.y_field], unwind=True
        )

        if not x or not y:
            return {}

        scatter_data = {
            "x": x,
            "y": y,
            "ids": ids,
            "type": "scatter",
            "mode": "markers",
        }

        return scatter_data

    def load_line_data(self, item):
        if item.x_field is None or item.y_field is None:
            return {}

        x, y = self.view.values([item.x_field, item.y_field], unwind=True)

        line_data = {"x": x, "y": y, "type": "line"}

        return line_data

    def load_pie_data(self, item):
        field = item.field
        if not field:
            return {}

        counts = self.view.count_values(field)
        values = list(counts.values())
        keys = list(counts.keys())
        total = np.sum(values)
        factor = 100.0 / total
        factored_values = [v * factor for v in values]

        pie_data = {"values": factored_values, "labels": keys, "type": "pie"}

        if len(values) > 10:
            pie_data["textinfo"] = "none"

        return pie_data

    def load_data_from_code(self, code, plot_type):
        if not code:
            return {}

        local_vars = {}
        try:
            exec(code, {"ctx": self.ctx}, local_vars)
            data = local_vars.get("data", {})
            data["type"] = _get_plotly_plot_type(plot_type).value
            return data
        except Exception as e:
            return {}

    def can_load_data(self, item):
        if item.code:
            return True
        if item.type == PlotType.CATEGORICAL_HISTOGRAM:
            return item.field is not None
        elif item.type == PlotType.NUMERIC_HISTOGRAM:
            return item.x_field is not None
        elif item.type == PlotType.SCATTER:
            return item.x_field is not None and item.y_field is not None
        elif item.type == PlotType.LINE:
            return item.x_field is not None and item.y_field is not None
        elif item.type == PlotType.PIE:
            return item.field is not None


def _can_edit(ctx):
    if ctx.user is None:
        return True

    ds_perm = str(ctx.user.dataset_permission).upper()
    return ds_perm in ["EDIT", "MANAGE", "ADMIN"]


def _get_plotly_plot_type(plot_type):
    return {
        PlotType.CATEGORICAL_HISTOGRAM: PlotlyPlotType.BAR,
        PlotType.NUMERIC_HISTOGRAM: PlotlyPlotType.BAR,
        PlotType.LINE: PlotlyPlotType.LINE,
        PlotType.SCATTER: PlotlyPlotType.SCATTER,
        PlotType.PIE: PlotlyPlotType.PIE,
    }.get(plot_type)


def _get_plotly_config_and_layout(plot_config):
    layout = {}
    title = None
    if plot_config.get("plot_title"):
        title = plot_config.get("plot_title")
    if plot_config.get("color"):
        layout["marker"] = {"color": plot_config["color"].get("hex")}
    if plot_config.get("xaxis"):
        layout["xaxis"] = plot_config.get("xaxis")
    if plot_config.get("yaxis"):
        layout["yaxis"] = plot_config.get("yaxis")
    if plot_config.get("plot_type") == "numeric_histogram":
        layout["bargap"] = 0
        layout["bargroupgap"] = 0
    if plot_config.get("plot_type") == "categorical_histogram":
        xaxis = plot_config.get("xaxis", {})
        layout["xaxis"] = {
            "type": "category",
            **xaxis,
        }

    return {"config": {"scrollZoom": False}, "layout": layout, "title": title}


def _get_fields_with_type(dataset, field_types, root=None):
    schema = dataset.get_field_schema(flat=True)
    paths = []
    for path, field in schema.items():
        if root is not None and not path.startswith(root + "."):
            continue

        if isinstance(field, field_types) or (
            isinstance(field, fo.ListField)
            and isinstance(field.field, field_types)
        ):
            paths.append(path)

    return paths


def _make_view_for_value(sample_collection, path, value):
    root, leaf = _parse_path(sample_collection, path)
    is_label_field = _is_field_type(sample_collection, root, fo.Label)
    is_list_field = _is_field_type(sample_collection, path, fo.ListField)

    if is_label_field:
        if is_list_field:
            expr = F(leaf).exists() & F(leaf).contains(value)
        else:
            expr = F(leaf) == value

        return sample_collection.filter_labels(root, expr)

    if is_list_field:
        expr = F(path).exists() & F(path).contains(value)
    else:
        expr = F(path) == value

    return sample_collection.match(expr)


def _make_view_for_range(sample_collection, path, min_val, max_val):
    root, leaf = _parse_path(sample_collection, path)
    is_label_field = _is_field_type(sample_collection, root, fo.Label)
    is_list_field = _is_field_type(sample_collection, path, fo.ListField)

    if is_label_field:
        if is_list_field:
            _expr = (F() >= min_val) & (F() <= max_val)
            expr = F(leaf).exists() & F(leaf).filter(_expr).length() > 0
        else:
            expr = (F(leaf) >= min_val) & (F(leaf) <= max_val)

        return sample_collection.filter_labels(root, expr)

    if is_list_field:
        _expr = (F() >= min_val) & (F() <= max_val)
        expr = F(path).exists() & F(path).filter(_expr).length() > 0
    else:
        expr = (F(path) >= min_val) & (F(path) <= max_val)

    return sample_collection.match(expr)


def _make_view_for_point(sample_collection, path_x, x, path_y, y):
    root, leaf_x = _parse_path(sample_collection, path_x)
    _, leaf_y = _parse_path(sample_collection, path_y)
    is_label_field = _is_field_type(sample_collection, root, fo.Label)

    if is_label_field:
        expr = (F(leaf_x) == x) & (F(leaf_y) == y)
        return sample_collection.filter_labels(root, expr)

    expr = (F(path_x) == x) & (F(path_y) == y)
    return sample_collection.match(expr)


def _is_field_type(sample_collection, path, field_or_type):
    field = sample_collection.get_field(path)

    if issubclass(field_or_type, fo.Field):
        return isinstance(field, field_or_type)

    return isinstance(field, fo.EmbeddedDocumentField) and issubclass(
        field.document_type, field_or_type
    )


def _parse_path(sample_collection, path):
    if "." not in path:
        return path, None

    chunks = path.split(".")
    root = chunks[0]
    leaf = chunks[-1]

    # Handle dynamic documents
    idx = 0
    while _is_field_type(
        sample_collection, root, fo.EmbeddedDocumentField
    ) and not _is_field_type(sample_collection, root, fo.Label):
        idx += 1
        root += "." + chunks[idx]

    return root, leaf


def _check_for_isoformat(value):
    try:
        datetime.fromisoformat(str(value))
        return True
    except ValueError:
        return False


def find_datetime_max_val(x_datetime, min_val):
    if min_val < x_datetime[0]:
        return min_val, x_datetime[0]
    if min_val >= x_datetime[-1]:
        return x_datetime[-1], min_val
    for i in range(len(x_datetime) - 1):
        if x_datetime[i] <= min_val < x_datetime[i + 1]:
            return x_datetime[i], x_datetime[i + 1]


def register(p):
    p.register(DashboardPanel)
    p.register(ConfigurePlot)<|MERGE_RESOLUTION|>--- conflicted
+++ resolved
@@ -700,7 +700,8 @@
 def load_plot_data_for_item(ctx, dashboard, item):
     fo_orange = "rgb(255, 109, 5)"
     bar_color = {"marker": {"color": fo_orange}}
-
+    
+    data = None
     if item.use_code:
         data = dashboard.load_data_from_code(item.code, item.type)
     elif item.type == PlotType.CATEGORICAL_HISTOGRAM:
@@ -808,53 +809,8 @@
 
         return {}
 
-<<<<<<< HEAD
-    def load_plot_data_for_item(self, item):
-        fo_orange = "rgb(255, 109, 5)"
-        bar_color = {"marker": {"color": fo_orange}}
-        pie_color = {
-            "marker": {
-                "colors": [
-                    "rgb(255, 109, 5)",
-                    "rgb(255, 109, 5)",
-                    "rgb(255, 109, 5)",
-                ]
-            }
-        }
-
-        data = None
-        if item.use_code:
-            data = self.load_data_from_code(item.code, item.type)
-        elif item.type == PlotType.CATEGORICAL_HISTOGRAM:
-            data = self.load_categorical_histogram_data(item)
-        elif item.type == PlotType.NUMERIC_HISTOGRAM:
-            data = self.load_numeric_histogram_data(item)
-        elif item.type == PlotType.SCATTER:
-            data = self.load_scatter_data(item)
-        elif item.type == PlotType.LINE:
-            data = self.load_line_data(item)
-        elif item.type == PlotType.PIE:
-            data = self.load_pie_data(item)
-
-        if isinstance(data, dict):
-            plot_data_type = data.get("type", None)
-            if plot_data_type == "pie":
-                # pie_color = {
-                #     "marker": {
-                #         "colors": fo.app_config.color_pool[:len(data['labels'])]
-                #     }
-                # }
-                # data.update(pie_color)
-                pass
-            else:
-                data.update(bar_color)
-
-            return {"name": item.label, **data}
-        return {}
-=======
     def load_plot_data_for_item(self, ctx, item):
         return load_plot_data_for_item(ctx, self, item)
->>>>>>> 48037aa1
 
     def load_all_plot_data(self):
         for item in self.items:
